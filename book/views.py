from os.path import join
import csv
import tempfile

from django.http.response import HttpResponse
from django.views import generic
from django.template.defaultfilters import yesno
from django.conf import settings
from django.utils.translation import ugettext_lazy as _

from braces.views import StaffuserRequiredMixin

from hosting.models import Place
from links.utils import create_unique_url

from pyuca import Collator
c = Collator()

<<<<<<< HEAD
class PDFBookView(StaffuserRequiredMixin, generic.TemplateView):
    template_name = 'PasportaServo.tex'
    pages = [
        'pages/title.tex',
        'pages/address.tex',
    ]
    response_class = HttpResponse
    content_type = 'application/pdf'

    def get_objects(self):
        places = Place.objects.filter(
            country='FR',
            in_book=True,
            checked=True)
        city_key = lambda place: c.sort_key(str(place.closest_city))
        region_key = lambda place: c.sort_key(str(place.state_province))
        country_key = lambda place: c.sort_key(str(place.country.name))
        return sorted(sorted(sorted(places, key=city_key), key=region_key), key=country_key)

    def get_context_data(self, **kwargs):
        context = super().get_context_data(**kwargs)
        context['year'] = 2017
        context['places'] = self.get_objects()
        return context

    def render_to_response(self, context, **response_kwargs):
        response_kwargs.setdefault('content_type', self.content_type)
        response = self.response_class(**response_kwargs)
        self.context = Context(context)
        pdf = self.generate_pdf()
        response.write(pdf)
        return response

    def render_tex(self, tmp, template_name):
        with open(join(tmp, template_name), 'r') as f:
            template = Template(f.read())
        with open(join(tmp, template_name), 'w') as f:
            f.write(template.render(self.context))

    def generate_pdf(self):
        with tempfile.TemporaryDirectory() as tempdir:
            tmp = copytree('book/templates/book/', join(tempdir, 'book'))
            self.render_tex(tmp, self.template_name)
            for template in self.pages:
                self.render_tex(tmp, template)
            # Create subprocess, supress output with PIPE and
            # run latex twice to generate the TOC properly.
            for i in range(2):
                process = call(
                    ['xelatex', self.template_name],
                    cwd=tmp,
                    stdin=PIPE,
                    stdout=PIPE,
                )
                # process.communicate(rendered_template)
            import time; time.sleep(6)
            # Finally read the generated pdf.
            with open(join(tmp, 'PasportaServo.pdf'), 'rb') as f:
                pdf = f.read()
        return pdf

pdf_book = PDFBookView.as_view()

=======
>>>>>>> cf42b100

class ContactExport(StaffuserRequiredMixin, generic.ListView):
    response_class = HttpResponse
    content_type = 'text/csv'
    place_fields = ['in_book', 'checked', 'city', 'closest_city', 'address',
        'postcode', 'state_province', 'country', 'short_description',
        'tour_guide', 'have_a_drink', 'max_guest', 'max_night', 'contact_before', 'confirmed_on']
    owner_fields = ['title', 'first_name', 'last_name', 'birth_date']
    user_fields = ['email', 'username', 'last_login', 'date_joined']
    other_fields = ['phones', 'family_members', 'conditions', 'update_url', 'confirm_url']

    def get_queryset(self):
        places = Place.objects.prefetch_related('owner__user')
        places = places.filter(available=True).exclude(
            owner__user__email__startswith=settings.INVALID_PREFIX
        )
        return places

    def render_to_response(self, context, **response_kwargs):
        response_kwargs.setdefault('content_type', self.content_type)
        response = self.response_class(**response_kwargs)
        csv_file = self.generate_csv(context)
        response.write(csv_file)
        return response

    def generate_csv(self, context):
        with tempfile.TemporaryDirectory() as tempdir:
            with open(join(tempdir, 'contacts.csv'), 'w+') as f:
                writer = csv.writer(f)
                writer.writerow(self.user_fields + self.owner_fields +
                                self.place_fields + self.other_fields)
                for place in context['place_list']:
                    row = self.get_row(place)
                    writer.writerow(row)
                f.seek(0)
                return f.read()

    def get_row(self, place):
        from_user, from_owner, from_place = [], [], []
        from_user = self.build_row(place.owner.user, self.user_fields)
        from_owner = self.build_row(place.owner, self.owner_fields)
        from_place = self.build_row(place, self.place_fields)
        others = [
            place.owner.rawdisplay_phones(),
            place.rawdisplay_family_members(),
            place.rawdisplay_conditions(),
            self.get_url(place, 'update'),
            self.get_url(place, 'confirm'),
        ]
        return from_user + from_owner + from_place + others

    def build_row(self, obj, fields):
        row = []
        for f in fields:
            value = getattr(obj, f)
            try:
                row.append(value.strftime('%m/%d/%Y'))
            except AttributeError:
                if isinstance(value, bool):
                    value = yesno(value, _("yes,no"))
                if f == 'title':
                    value = _(obj.title)
                if f == 'confirmed_on':
                    value = '01/01/1970'
                row.append(value)
        return row

    def get_url(self, place, action):
        return create_unique_url({'place': place.pk, 'action': action})

contact_export = ContactExport.as_view()<|MERGE_RESOLUTION|>--- conflicted
+++ resolved
@@ -16,72 +16,6 @@
 from pyuca import Collator
 c = Collator()
 
-<<<<<<< HEAD
-class PDFBookView(StaffuserRequiredMixin, generic.TemplateView):
-    template_name = 'PasportaServo.tex'
-    pages = [
-        'pages/title.tex',
-        'pages/address.tex',
-    ]
-    response_class = HttpResponse
-    content_type = 'application/pdf'
-
-    def get_objects(self):
-        places = Place.objects.filter(
-            country='FR',
-            in_book=True,
-            checked=True)
-        city_key = lambda place: c.sort_key(str(place.closest_city))
-        region_key = lambda place: c.sort_key(str(place.state_province))
-        country_key = lambda place: c.sort_key(str(place.country.name))
-        return sorted(sorted(sorted(places, key=city_key), key=region_key), key=country_key)
-
-    def get_context_data(self, **kwargs):
-        context = super().get_context_data(**kwargs)
-        context['year'] = 2017
-        context['places'] = self.get_objects()
-        return context
-
-    def render_to_response(self, context, **response_kwargs):
-        response_kwargs.setdefault('content_type', self.content_type)
-        response = self.response_class(**response_kwargs)
-        self.context = Context(context)
-        pdf = self.generate_pdf()
-        response.write(pdf)
-        return response
-
-    def render_tex(self, tmp, template_name):
-        with open(join(tmp, template_name), 'r') as f:
-            template = Template(f.read())
-        with open(join(tmp, template_name), 'w') as f:
-            f.write(template.render(self.context))
-
-    def generate_pdf(self):
-        with tempfile.TemporaryDirectory() as tempdir:
-            tmp = copytree('book/templates/book/', join(tempdir, 'book'))
-            self.render_tex(tmp, self.template_name)
-            for template in self.pages:
-                self.render_tex(tmp, template)
-            # Create subprocess, supress output with PIPE and
-            # run latex twice to generate the TOC properly.
-            for i in range(2):
-                process = call(
-                    ['xelatex', self.template_name],
-                    cwd=tmp,
-                    stdin=PIPE,
-                    stdout=PIPE,
-                )
-                # process.communicate(rendered_template)
-            import time; time.sleep(6)
-            # Finally read the generated pdf.
-            with open(join(tmp, 'PasportaServo.pdf'), 'rb') as f:
-                pdf = f.read()
-        return pdf
-
-pdf_book = PDFBookView.as_view()
-
-=======
->>>>>>> cf42b100
 
 class ContactExport(StaffuserRequiredMixin, generic.ListView):
     response_class = HttpResponse
